/*
 * gomacro - A Go interpreter with Lisp-like macros
 *
 * Copyright (C) 2017-2019 Massimiliano Ghilardi
 *
 *     This Source Code Form is subject to the terms of the Mozilla Public
 *     License, v. 2.0. If a copy of the MPL was not distributed with this
 *     file, You can obtain one at http://mozilla.org/MPL/2.0/.
 *
 *
 * interface.go
 *
 *  Created on: Mar 29, 2017
 *      Author: Massimiliano Ghilardi
 */

package fast

import (
	"fmt"
	"go/ast"
	r "reflect"

	"github.com/cosmos72/gomacro/base/reflect"

	"github.com/cosmos72/gomacro/base"
	xr "github.com/cosmos72/gomacro/xreflect"
)

// compile an interface definition
func (c *Comp) TypeInterface(node *ast.InterfaceType) xr.Type {
	if node.Methods == nil || len(node.Methods.List) == 0 {
		return c.TypeOfInterface()
	}
	types, names := c.TypeFields(node.Methods)

	// parser returns embedded interfaces as unnamed fields
	var methodnames []string
	var methodtypes, embeddedtypes []xr.Type
	for i, typ := range types {
		if i < len(names) && len(names[i]) != 0 {
			methodnames = append(methodnames, names[i])
			methodtypes = append(methodtypes, typ)
		} else {
			embeddedtypes = append(embeddedtypes, typ)
		}
	}
	universe := c.Universe
	pkg := universe.LoadPackage(c.FileComp().Path)
	return universe.InterfaceOf(pkg, methodnames, methodtypes, embeddedtypes)
}

// InterfaceProxy returns the proxy struct that implements a compiled interface
func (c *Comp) InterfaceProxy(t xr.Type) r.Type {
	ret := c.interf2proxy[t.ReflectType()]
	if ret == nil {
		c.Errorf("internal error: proxy not found for %s type <%v>", t.Kind(), t)
	}
	return ret
}

// converterToProxy compiles a conversion from 'tin' into a proxy struct that implements the interface type 'tout'
// and returns a function that performs such conversion
func (c *Comp) converterToProxy(tin xr.Type, tout xr.Type) func(val r.Value) r.Value {
	rtout := tout.ReflectType()       // a compiled interface
	rtproxy := c.InterfaceProxy(tout) // one of our proxies that pre-implement the compiled interface

	vtable := r.New(rtproxy).Elem()
	n := rtout.NumMethod()
	for i := 0; i < n; i++ {
		mtdout := rtout.Method(i)
		mtdin, count := tin.MethodByName(mtdout.Name, mtdout.PkgPath)
		if count == 0 {
			c.Errorf("cannot convert type <%v> to interface <%v>: missing method %s %s", tin, rtout, mtdout.PkgPath, mtdout.Name)
		} else if count > 1 {
			c.Errorf("type <%v> has %d wrapper methods %s %s all at the same depth=%d - cannot convert to interface <%v>",
				tin, count, mtdout.PkgPath, mtdout.Name, len(mtdin.FieldIndex), tout)
		}
		e := c.compileMethodAsFunc(tin, mtdin)
		setProxyField(vtable.Field(i+1), r.ValueOf(e.Value))
	}
	extractor := c.extractor(tin)
	if extractor == nil {
		return func(val r.Value) r.Value {
			vaddr := r.New(rtproxy)
			vproxy := vaddr.Elem()
			vproxy.Set(vtable)
			vproxy.Field(0).Set(r.ValueOf(xr.MakeInterfaceHeader(val, tin)))
			return convert(vaddr, rtout)
		}
	}
	// extract object from tin proxy or emulated interface (if any),
	// and wrap it in tout proxy
	return func(val r.Value) r.Value {
		v, t := extractor(val)
		vaddr := r.New(rtproxy)
		vproxy := vaddr.Elem()
		vproxy.Set(vtable)
		vproxy.Field(0).Set(r.ValueOf(xr.MakeInterfaceHeader(v, t)))
		return convert(vaddr, rtout)
	}
}

func setProxyField(place r.Value, mtd r.Value) {
	rtin := mtd.Type()
	rtout := place.Type()
	if rtin == rtout {
		place.Set(mtd)
	} else if rtin.ConvertibleTo(rtout) {
		place.Set(mtd.Convert(rtout))
	} else {
		place.Set(r.MakeFunc(rtout, func(args []r.Value) []r.Value {
			args[0] = args[0].Interface().(xr.InterfaceHeader).Value()
			return mtd.Call(args)
		}))
	}
}

// extract a value from a proxy struct (one of the imports.* structs) that implements an interface
// this is the inverse of the function returned by Comp.converterToProxy() above
func (g *CompGlobals) extractFromProxy(v r.Value) (r.Value, xr.Type) {
<<<<<<< HEAD
	// base.Debugf("type assertion: value = %v <%v>", v, base.ValueType(v))
=======
	// base.Debugf("type assertion: value = %v <%v>", v, base.Type(v))
>>>>>>> b1b8f57b

	// v.Kind() is allowed also on invalid r.Value, and it returns r.Invalid
	if v.Kind() == r.Interface {
		v = v.Elem() // extract concrete type
	}
	if !v.IsValid() || v == base.None {
		// cannot extract concrete type
		return v, nil
	}
	rt := v.Type()
	var xt xr.Type
	// base.Debugf("type assertion: concrete value = %v <%v>", i, t)
	if rt != nil && rt.Kind() == r.Ptr && g.proxy2interf[rt.Elem()] != nil {
		v = v.Elem().Field(0)
<<<<<<< HEAD
		if j, ok := base.ValueInterface(v).(xr.InterfaceHeader); ok {
=======
		if j, ok := reflect.Interface(v).(xr.InterfaceHeader); ok {
>>>>>>> b1b8f57b
			// base.Debugf("type assertion: unwrapped value = %v <%T>", j, j)
			v = j.Value()
			xt = j.Type()
		} else {
			// base.Debugf("type assertion: failed to unwrap value = %v <%T>", i, i)
			if v.Kind() == r.Interface {
				v = v.Elem() // extract concrete type
			}
		}
	}
	return v, xt
}

// converterToProxy compiles a conversion from 'tin' into the emulated interface type 'tout'
// and returns a function that performs such conversion
func (c *Comp) converterToEmulatedInterface(tin, tout xr.Type) func(val r.Value) r.Value {
	if !tin.Implements(tout) {
		c.Errorf("cannot convert from <%v> to <%v>", tin, tout)
	}
	n := tout.NumMethod()
	obj2methodFuncs := make([]func(r.Value) r.Value, n)

	tsrc := tin
	if tin.Kind() == r.Ptr {
		// xr.Type.MethodByName wants T, not *T, even for methods with pointer receiver
		tsrc = tin.Elem()
	}
	debug := c.Options&base.OptDebugMethod != 0
	for i := 0; i < n; i++ {
		mtdout := tout.Method(i)
		mtdin, count := tsrc.MethodByName(mtdout.Name, c.PackagePath) // pkgpath is ignored for exported names

		if count == 0 {
			c.Errorf("cannot convert from <%v> to <%v>: missing method %s %s", tin, tout, mtdout.Name, mtdout.Type)
		} else if count > 1 {
			c.Errorf("cannot convert from <%v> to <%v>: multiple methods match %s %s", tin, tout, mtdout.Name, mtdout.Type)
		}
		if !mtdin.Type.AssignableTo(mtdout.Type) {
			c.Errorf("cannot convert from <%v> to <%v>: mismatched method %s: expecting %v, found %v",
				tin, tout, mtdout.Name, mtdout.Type, mtdin.Type)
		}
		obj2methodFuncs[i] = c.compileObjGetMethod(tin, mtdin)
		if debug {
			c.Debugf("compiled  method conversion from %v.%s <%v> (concrete method %d) to %v.%s <%v> (interface method %d)",
				tin, mtdin.Name, mtdin.Type, mtdin.Index, tout, mtdout.Name, mtdout.Type, mtdout.Index)
		}
	}
	rtout := tout.ReflectType()

	extractor := c.extractor(tin)
	if extractor == nil {
		return func(obj r.Value) r.Value {
			return xr.ToEmulatedInterface(rtout, obj, tin, obj2methodFuncs)
		}
	}
	// extract object from tin proxy or emulated interface (if any),
	// and wrap it in tout emulated interface
	return func(obj r.Value) r.Value {
		v, t := extractor(obj)
		return xr.ToEmulatedInterface(rtout, v, t, obj2methodFuncs)
	}
}

// return a function that extracts value wrapped in a proxy or emulated interface
// returns nil if no extraction is needed
func (g *CompGlobals) extractor(tin xr.Type) func(r.Value) (r.Value, xr.Type) {
	if tin.Kind() != r.Interface {
		return nil
	} else if xr.IsEmulatedInterface(tin) {
		return xr.FromEmulatedInterface
	} else {
		return g.extractFromProxy
	}
}

// return the error "\n\treason: t does not implement tinterf: missing method <method>"
func interfaceMissingMethod(t, tinterf xr.Type) string {
	var s string
	if tinterf.Kind() == r.Interface {
		s = fmt.Sprintf("\n\treason: %v does not implement %v", t, tinterf)
		missingmtd := xr.MissingMethod(t, tinterf)
		if missingmtd != nil {
			s = fmt.Sprintf("%s: missing method %s", s, missingmtd.String())
		}
	}
	return s
}<|MERGE_RESOLUTION|>--- conflicted
+++ resolved
@@ -119,11 +119,7 @@
 // extract a value from a proxy struct (one of the imports.* structs) that implements an interface
 // this is the inverse of the function returned by Comp.converterToProxy() above
 func (g *CompGlobals) extractFromProxy(v r.Value) (r.Value, xr.Type) {
-<<<<<<< HEAD
-	// base.Debugf("type assertion: value = %v <%v>", v, base.ValueType(v))
-=======
 	// base.Debugf("type assertion: value = %v <%v>", v, base.Type(v))
->>>>>>> b1b8f57b
 
 	// v.Kind() is allowed also on invalid r.Value, and it returns r.Invalid
 	if v.Kind() == r.Interface {
@@ -138,11 +134,7 @@
 	// base.Debugf("type assertion: concrete value = %v <%v>", i, t)
 	if rt != nil && rt.Kind() == r.Ptr && g.proxy2interf[rt.Elem()] != nil {
 		v = v.Elem().Field(0)
-<<<<<<< HEAD
-		if j, ok := base.ValueInterface(v).(xr.InterfaceHeader); ok {
-=======
 		if j, ok := reflect.Interface(v).(xr.InterfaceHeader); ok {
->>>>>>> b1b8f57b
 			// base.Debugf("type assertion: unwrapped value = %v <%T>", j, j)
 			v = j.Value()
 			xt = j.Type()
