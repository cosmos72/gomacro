--- conflicted
+++ resolved
@@ -698,22 +698,14 @@
 
 // --- print(), println() ---
 
-<<<<<<< HEAD
-func callPrint(args ...interface{}) {
-=======
 func callPrint(args ...I) {
->>>>>>> b1b8f57b
 	w := os.Stderr
 	for _, arg := range args {
 		fmt.Fprint(w, arg)
 	}
 }
 
-<<<<<<< HEAD
-func callPrintln(args ...interface{}) {
-=======
 func callPrintln(args ...I) {
->>>>>>> b1b8f57b
 	w := os.Stderr
 	n := len(args)
 	if n > 1 {
@@ -1050,20 +1042,12 @@
 				fun(arg)
 			}
 		}
-<<<<<<< HEAD
-	case func(...interface{}): // print, println()
-=======
 	case func(...I): // print, println()
->>>>>>> b1b8f57b
 		argfunsX1 := call.MakeArgfunsX1()
 		if call.Ellipsis {
 			argfun := argfunsX1[0]
 			ret = func(env *Env) {
-<<<<<<< HEAD
-				argslice := argfun(env).Interface().([]interface{})
-=======
 				argslice := argfun(env).Interface().([]I)
->>>>>>> b1b8f57b
 				fun(argslice...)
 			}
 		} else {
